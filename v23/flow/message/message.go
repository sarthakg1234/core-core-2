// Copyright 2015 The Vanadium Authors. All rights reserved.
// Use of this source code is governed by a BSD-style
// license that can be found in the LICENSE file.

// Package message defines the low level messages used to set up authenticated
// and encrypted network flows.
//
// One complexity is the need to allow for unencrypted payloads, which are
// sent separately and immediately following the Message that contains them
// rather than as part of that message itself. Such Messages have the
// DisableEncryptionFlag set. The wire protocol for the encrypted payload
// case is (< and > indicate message start stop):
//
//	<OpenFlow(DisableEncryptionFlag==false,payload)><other Messages>
//	<Data(DisableEncryptionFlag==false,payload)><other Messages>
//
// And for the unencrypted payload case:
//
//	<OpenFlow(DisableEncryptionFlag==true)><payload)><other Messages>
//	<Data(DisableEncryptionFlag==true)><payload)><other Messages>
//
// Thus two network writes and reads are required for the DisableEncryptionFlag
// is set case. In both cases, the Messages themselves are encrypted.
// This facility is primarily used to support proxies. In the case where
// DisableEncryptionFlag is set, but the payload is empty, the flag should
// be cleared to avoid the receiver having to read a zero length frame.
package message

import (
	"encoding/hex"
	"fmt"

	"v.io/v23/context"
	"v.io/v23/naming"
	"v.io/v23/rpc/version"
	"v.io/v23/security"
)

// Read reads a message contained in the byte slice 'from'.
func Read(ctx *context.T, from []byte) (Message, error) {
	if len(from) == 0 {
		return nil, NewErrInvalidMsg(ctx, InvalidType, 0, 0, nil)
	}
	switch from[0] {
	case DataType:
		return Data{}.Read(ctx, from[1:])
	case OpenFlowType:
		return OpenFlow{}.Read(ctx, from[1:])
	}
	return ReadNoPayload(ctx, from)
}

// ReadNoPayload reads any of the messages that do not carry a payload,
// ie. all except the Data and OpenFlow messages.
func ReadNoPayload(ctx *context.T, from []byte) (Message, error) {
	if len(from) == 0 {
		return nil, NewErrInvalidMsg(ctx, InvalidType, 0, 0, nil)
	}
	msgType, from := from[0], from[1:]
	switch msgType {
	case SetupType:
		return Setup{}.Read(ctx, from)
	case AuthType, AuthED25519Type, AuthRSAType:
		var m = Auth{signatureType: msgType}
		return m.Read(ctx, from)
	case ReleaseType:
		return Release{}.Read(ctx, from)
	case HealthCheckRequestType:
		return HealthCheckRequest{}.Read(ctx, from)
	case HealthCheckResponseType:
		return HealthCheckResponse{}.Read(ctx, from)
	case TearDownType:
		return TearDown{}.Read(ctx, from)
	case EnterLameDuckType:
		return EnterLameDuck{}.Read(ctx, from)
	case AckLameDuckType:
		return AckLameDuck{}.Read(ctx, from)
	case MultiProxyType:
		return MultiProxyRequest{}.Read(ctx, from)
	case ProxyServerType:
		return ProxyServerRequest{}.Read(ctx, from)
	case ProxyResponseType:
		return ProxyResponse{}.Read(ctx, from)
	case ProxyErrorReponseType:
		return ProxyErrorResponse{}.Read(ctx, from)
	}
	return nil, ErrUnknownMsg.Errorf(ctx, "unknown message type: %02x", msgType)
}

// FlowID returns the id of the flow this message is associated with for
// message types that are bound to a flow, zero otherwise.
func FlowID(m interface{}) uint64 {
	switch a := m.(type) {
	case Data:
		return a.ID
	case OpenFlow:
		return a.ID
	default:
		return 0
	}
}

// Message is implemented by all low-level messages defined by this package.
type Message interface {
	// Append serializes the message m and appends it to the given byte slice.
	// The resulting slice is returned, as well as any error that occurs during
	// serialization.
	Append(ctx *context.T, data []byte) ([]byte, error)

	// Read reads a message contained in the byte slice 'from'.
	Read(ctx *context.T, data []byte) (Message, error)

	// Copy must be called to make internal copies of any byte slices that
	// may be in a shared underlying slice (eg. in a slice allocated for
	// decrypting  a message). It should be called before passing a Message to
	// another goroutine for example.
	Copy() Message
}

// message types.
// Note that our types start from 0x7f and work their way down.
// This is important for the RPC transition.  The old system had
// messages that started from zero and worked their way up.
const (
	InvalidType = 0x7f - iota
	SetupType
	TearDownType
	EnterLameDuckType
	AckLameDuckType
	AuthType
	OpenFlowType
	ReleaseType
	DataType
	MultiProxyType
	ProxyServerType
	ProxyResponseType
	HealthCheckRequestType
	HealthCheckResponseType
	ProxyErrorReponseType
	AuthED25519Type
	AuthRSAType
)

// setup options.
const (
	invalidOption = iota
	peerNaClPublicKeyOption
	peerRemoteEndpointOption
	peerLocalEndpointOption
	mtuOption
	sharedTokensOption
)

// data flags.
const (
	// CloseFlag, when set on a Data message, indicates that the flow
	// should be closed after the payload for that message has been
	// processed.
	CloseFlag = 1 << iota
	// DisableEncryptionFlag, when set on a Data message, causes Append
	// and Read to behave specially.  During Append everything but the
	// Payload is serialized normally, but the Payload is left for the
	// caller to deal with.  Typically the caller will encrypt the
	// serialized result and send the unencrypted bytes as a raw follow
	// on message.  Read will expect to not find a payload, and the
	// caller will typically attach it by examining the next message on
	// the Conn.
	DisableEncryptionFlag
	// SideChannelFlag, when set on a OpenFlow message, marks the Flow
	// as a side channel. This means that the flow will not be counted
	// towards the "idleness" of the underlying connection.
	SideChannelFlag
)

// Setup is the first message over the wire.  It negotiates protocol version
// and encryption options for connection.
// New fields to Setup must be added in order of creation. i.e. the order of the fields
// should not be changed.
type Setup struct {
	Versions             version.RPCVersionRange
	PeerNaClPublicKey    *[32]byte
	PeerRemoteEndpoint   naming.Endpoint
	PeerLocalEndpoint    naming.Endpoint
	Mtu                  uint64
	SharedTokens         uint64
	uninterpretedOptions []option
}

type option struct {
	opt     uint64
	payload []byte
}

func appendSetupOption(option uint64, payload, buf []byte) []byte {
	return appendLenBytes(payload, writeVarUint64(option, buf))
}

func appendSetupOptionString(option uint64, payload string, buf []byte) []byte {
	return appendLenString(payload, writeVarUint64(option, buf))
}

func readSetupOption(ctx *context.T, orig []byte) (opt uint64, p, d []byte, err error) {
	var valid bool
	if opt, d, valid = readVarUint64(orig); !valid {
		err = ErrInvalidSetupOption.Errorf(ctx, "setup option: %v failed decoding at field: %v", invalidOption, 0)
	} else if p, d, valid = readLenBytes(d); !valid {
		err = ErrInvalidSetupOption.Errorf(ctx, "setup option: %v failed decoding at field: %v", opt, 1)
	}
	return
}

func (m Setup) Append(ctx *context.T, data []byte) ([]byte, error) {
	data = append(data, SetupType)
	data = writeVarUint64(uint64(m.Versions.Min), data)
	data = writeVarUint64(uint64(m.Versions.Max), data)
	if m.PeerNaClPublicKey != nil {
		data = appendSetupOption(peerNaClPublicKeyOption,
			m.PeerNaClPublicKey[:], data)
	}
	if !m.PeerRemoteEndpoint.IsZero() {
		data = appendSetupOptionString(peerRemoteEndpointOption,
			m.PeerRemoteEndpoint.String(), data)
	}
	if !m.PeerLocalEndpoint.IsZero() {
		data = appendSetupOptionString(peerLocalEndpointOption,
			m.PeerLocalEndpoint.String(), data)
	}
	if m.Mtu != 0 {
		data = appendSetupOption(mtuOption, writeVarUint64(m.Mtu, nil), data)
	}
	if m.SharedTokens != 0 {
		data = appendSetupOption(sharedTokensOption, writeVarUint64(m.SharedTokens, nil), data)
	}
	for _, o := range m.uninterpretedOptions {
		data = appendSetupOption(o.opt, o.payload, data)
	}
	return data, nil
}

func (m Setup) Read(ctx *context.T, orig []byte) (Message, error) {
	var (
		data  = orig
		valid bool
		v     uint64
	)
	if v, data, valid = readVarUint64(data); !valid {
		return Setup{}, NewErrInvalidMsg(ctx, SetupType, uint64(len(orig)), 0, nil)
	}
	m.Versions.Min = version.RPCVersion(v)
	if v, data, valid = readVarUint64(data); !valid {
		return Setup{}, NewErrInvalidMsg(ctx, SetupType, uint64(len(orig)), 1, nil)
	}
	m.Versions.Max = version.RPCVersion(v)
	for field := uint64(2); len(data) > 0; field++ {
		var (
			payload []byte
			opt     uint64
			err     error
		)
		if opt, payload, data, err = readSetupOption(ctx, data); err != nil {
			return Setup{}, NewErrInvalidMsg(ctx, SetupType, uint64(len(orig)), field, err)
		}
		switch opt {
		case peerNaClPublicKeyOption:
			m.PeerNaClPublicKey = new([32]byte)
			copy(m.PeerNaClPublicKey[:], payload)
		case peerRemoteEndpointOption:
			m.PeerRemoteEndpoint, err = naming.ParseEndpoint(string(payload))
		case peerLocalEndpointOption:
			m.PeerLocalEndpoint, err = naming.ParseEndpoint(string(payload))
		case mtuOption:
			if mtu, _, valid := readVarUint64(payload); valid {
				m.Mtu = mtu
			} else {
				return Setup{}, ErrInvalidSetupOption.Errorf(ctx, "setup option: %v failed decoding at field: %v", opt, field)
			}
		case sharedTokensOption:
			if t, _, valid := readVarUint64(payload); valid {
				m.SharedTokens = t
			} else {
				return Setup{}, ErrInvalidSetupOption.Errorf(ctx, "setup option: %v failed decoding at field: %v", opt, field)
			}
		default:
			m.uninterpretedOptions = append(m.uninterpretedOptions, option{opt, payload})
		}
		if err != nil {
			return Setup{}, NewErrInvalidMsg(ctx, SetupType, uint64(len(orig)), field, err)
		}
	}
	return m, nil
}

func (m Setup) Copy() Message {
	for i, v := range m.uninterpretedOptions {
		m.uninterpretedOptions[i].payload = copyBytes(v.payload)
	}
	return m
}

func (m *Setup) String() string {
	return fmt.Sprintf("Versions:[%d,%d] PeerNaClPublicKey:%v PeerRemoteEndpoint:%v PeerLocalEndpoint:%v options:%v",
		m.Versions.Min,
		m.Versions.Max,
		hex.EncodeToString(m.PeerNaClPublicKey[:]),
		m.PeerRemoteEndpoint,
		m.PeerLocalEndpoint,
		m.uninterpretedOptions)
}

// TearDown is sent over the wire before a connection is closed.
type TearDown struct {
	Message string
}

func (m TearDown) Append(ctx *context.T, data []byte) ([]byte, error) {
	data = append(data, TearDownType)
	return append(data, []byte(m.Message)...), nil
}

func (m TearDown) Read(ctx *context.T, data []byte) (Message, error) {
	m.Message = string(data)
	return m, nil
}

func (m TearDown) Copy() Message { return m }

func (m TearDown) String() string { return m.Message }

// EnterLameDuck is sent as notification that the sender is entering lameduck mode.
// The receiver should stop opening new flows on this connection and respond
// with an AckLameDuck message.
type EnterLameDuck struct{}

func (m EnterLameDuck) Append(ctx *context.T, data []byte) ([]byte, error) {
	return append(data, EnterLameDuckType), nil
}

func (m EnterLameDuck) Read(ctx *context.T, data []byte) (Message, error) {
	return EnterLameDuck{}, nil
}

func (m EnterLameDuck) Copy() Message { return m }

// AckLameDuck is sent in response to an EnterLameDuck message.  After
// this message is received no more OpenFlow messages should arrive.
type AckLameDuck struct{}

func (m AckLameDuck) Append(ctx *context.T, data []byte) ([]byte, error) {
	return append(data, AckLameDuckType), nil
}

func (m AckLameDuck) Read(ctx *context.T, data []byte) (Message, error) {
	return AckLameDuck{}, nil
}

func (m AckLameDuck) Copy() Message { return m }

// Auth is used to complete the auth handshake.
type Auth struct {
	signatureType              byte
	BlessingsKey, DischargeKey uint64
	ChannelBinding             security.Signature
}

func (m Auth) appendCommon(data []byte) []byte {
	data = writeVarUint64(m.BlessingsKey, data)
	data = writeVarUint64(m.DischargeKey, data)
	data = appendLenBytes(m.ChannelBinding.Purpose, data)
	data = appendLenBytes([]byte(m.ChannelBinding.Hash), data)
	return data
}

func (m Auth) Append(ctx *context.T, data []byte) ([]byte, error) {
	switch {
	case len(m.ChannelBinding.Ed25519) > 0:
		data = append(data, AuthED25519Type)
		data = m.appendCommon(data)
		data = appendLenBytes(m.ChannelBinding.Ed25519, data)
	case len(m.ChannelBinding.Rsa) > 0:
		data = append(data, AuthRSAType)
		data = m.appendCommon(data)
		data = appendLenBytes(m.ChannelBinding.Rsa, data)
	default:
		data = append(data, AuthType)
		data = m.appendCommon(data)
		data = appendLenBytes(m.ChannelBinding.R, data)
		data = appendLenBytes(m.ChannelBinding.S, data)
	}
	return data, nil
}

func (m Auth) Read(ctx *context.T, orig []byte) (Message, error) {
	var data, tmp []byte
	var valid bool
	if m.BlessingsKey, data, valid = readVarUint64(orig); !valid {
		return Auth{}, NewErrInvalidMsg(ctx, OpenFlowType, uint64(len(orig)), 0, nil)
	}
	if m.BlessingsKey == 0 {
		return Auth{}, ErrMissingBlessings.Errorf(ctx, "%02x: message received with no blessings", OpenFlowType)
	}
	if m.DischargeKey, data, valid = readVarUint64(data); !valid {
		return Auth{}, NewErrInvalidMsg(ctx, OpenFlowType, uint64(len(orig)), 1, nil)
	}
	if m.ChannelBinding.Purpose, data, valid = readLenBytes(data); !valid {
		return Auth{}, NewErrInvalidMsg(ctx, OpenFlowType, uint64(len(orig)), 2, nil)
	}
	if tmp, data, valid = readLenBytes(data); !valid {
		return Auth{}, NewErrInvalidMsg(ctx, OpenFlowType, uint64(len(orig)), 3, nil)
	}
	m.ChannelBinding.Hash = security.Hash(tmp)
	switch m.signatureType {
	case AuthType:
		if m.ChannelBinding.R, data, valid = readLenBytes(data); !valid {
			return Auth{}, NewErrInvalidMsg(ctx, OpenFlowType, uint64(len(orig)), 4, nil)
		}
		if m.ChannelBinding.S, _, _ = readLenBytes(data); !valid {
			return Auth{}, NewErrInvalidMsg(ctx, OpenFlowType, uint64(len(orig)), 5, nil)
		}
	case AuthED25519Type:
		if m.ChannelBinding.Ed25519, _, _ = readLenBytes(data); !valid {
			return Auth{}, NewErrInvalidMsg(ctx, OpenFlowType, uint64(len(orig)), 4, nil)
		}
	case AuthRSAType:
		if m.ChannelBinding.Rsa, _, _ = readLenBytes(data); !valid {
			return Auth{}, NewErrInvalidMsg(ctx, OpenFlowType, uint64(len(orig)), 4, nil)
		}
	}
	return m, nil
}

func (m Auth) Copy() Message {
	m.ChannelBinding.Purpose = copyBytes(m.ChannelBinding.Purpose)
	switch m.signatureType {
	case AuthType:
		m.ChannelBinding.R = copyBytes(m.ChannelBinding.R)
		m.ChannelBinding.S = copyBytes(m.ChannelBinding.S)
	case AuthED25519Type:
		m.ChannelBinding.Ed25519 = copyBytes(m.ChannelBinding.Ed25519)
	case AuthRSAType:
		m.ChannelBinding.Rsa = copyBytes(m.ChannelBinding.Rsa)
	}
	return m
}

func (m Auth) SetSignatureType(sigType byte) Auth {
	m.signatureType = sigType
	return m
}

// OpenFlow is sent at the beginning of every new flow, it optionally contains payload.
type OpenFlow struct {
	ID                         uint64
	InitialCounters            uint64
	BlessingsKey, DischargeKey uint64
	Flags                      uint64
	Payload                    [][]byte
	nocopy                     bool
}

func (m OpenFlow) Append(ctx *context.T, data []byte) ([]byte, error) {
	data = append(data, OpenFlowType)
	data = writeVarUint64(m.ID, data)
	data = writeVarUint64(m.InitialCounters, data)
	data = writeVarUint64(m.BlessingsKey, data)
	data = writeVarUint64(m.DischargeKey, data)
	data = writeVarUint64(m.Flags, data)
	if m.Flags&DisableEncryptionFlag == 0 {
		for _, p := range m.Payload {
			data = append(data, p...)
		}
	}
	return data, nil
}

func (m OpenFlow) Read(ctx *context.T, orig []byte) (Message, error) {
	var (
		data  []byte
		valid bool
	)
	if m.ID, data, valid = readVarUint64(orig); !valid {
		return OpenFlow{}, NewErrInvalidMsg(ctx, OpenFlowType, uint64(len(orig)), 0, nil)
	}
	if m.InitialCounters, data, valid = readVarUint64(data); !valid {
		return OpenFlow{}, NewErrInvalidMsg(ctx, OpenFlowType, uint64(len(orig)), 1, nil)
	}
	if m.BlessingsKey, data, valid = readVarUint64(data); !valid {
		return OpenFlow{}, NewErrInvalidMsg(ctx, OpenFlowType, uint64(len(orig)), 2, nil)
	}
	if m.BlessingsKey == 0 {
		return OpenFlow{}, ErrMissingBlessings.Errorf(ctx, "%02x: message received with no blessings", OpenFlowType)
	}
	if m.DischargeKey, data, valid = readVarUint64(data); !valid {
		return OpenFlow{}, NewErrInvalidMsg(ctx, OpenFlowType, uint64(len(orig)), 3, nil)
	}
	if m.Flags, data, valid = readVarUint64(data); !valid {
		return OpenFlow{}, NewErrInvalidMsg(ctx, DataType, uint64(len(orig)), 1, nil)
	}
	if m.Flags&DisableEncryptionFlag == 0 && len(data) > 0 {
		m.Payload = [][]byte{data}
	}
	return m, nil
}

func (m OpenFlow) Copy() Message {
	if m.nocopy {
		return m
	}
	for i, v := range m.Payload {
		m.Payload[i] = copyBytes(v)
	}
	return m
}

// SetNoCopy is used to indicate whether a subsequent call to Copy
// needs to copy the payload.
func (m OpenFlow) SetNoCopy(nocopy bool) OpenFlow {
	m.nocopy = nocopy
	return m
}

func (m OpenFlow) String() string {
	return fmt.Sprintf("ID:%d InitialCounters:%d BlessingsKey:0x%x DischargeKey:0x%x Flags:0x%x Payload:(%d bytes in %d slices)",
		m.ID,
		m.InitialCounters,
		m.BlessingsKey,
		m.DischargeKey,
		m.Flags,
		payloadSize(m.Payload),
		len(m.Payload))
}

// Release is sent as flows are read from locally.  The counters
// inform remote writers that there is local buffer space available.
type Release struct {
	Counters []Counter
}

// Counter represents the flow control tokens to be assigned to
// a speficic flow.
type Counter struct {
	FlowID uint64
	Tokens uint64
}

<<<<<<< HEAD
func (m Release) Append(ctx *context.T, data []byte) ([]byte, error) {
	data = append(data, ReleaseType)
	for fid, val := range m.Counters {
		data = writeVarUint64(fid, data)
		data = writeVarUint64(val, data)
=======
func (m *Release) append(ctx *context.T, data []byte) ([]byte, error) {
	data = append(data, releaseType)
	for _, c := range m.Counters {
		data = writeVarUint64(c.FlowID, data)
		data = writeVarUint64(c.Tokens, data)
>>>>>>> da5c05e0
	}
	return data, nil
}
func (m Release) Read(ctx *context.T, orig []byte) (Message, error) {
	var (
		valid    bool
		fid, val uint64
		n        uint64
	)
<<<<<<< HEAD
	if len(data) == 0 {
		return Release{}, nil
	}
	m.Counters = map[uint64]uint64{}
	for len(data) > 0 {
		if fid, data, valid = readVarUint64(data); !valid {
			return Release{}, NewErrInvalidMsg(ctx, ReleaseType, uint64(len(orig)), n, nil)
		}
		if val, data, valid = readVarUint64(data); !valid {
			return Release{}, NewErrInvalidMsg(ctx, ReleaseType, uint64(len(orig)), n+1, nil)
=======
	if len(orig) == 0 {
		return nil
	}
	m.Counters = []Counter{}
	for len(orig) > 0 {
		if fid, orig, valid = readVarUint64(orig); !valid {
			return NewErrInvalidMsg(ctx, releaseType, uint64(len(orig)), n*2, nil)
		}
		if val, orig, valid = readVarUint64(orig); !valid {
			return NewErrInvalidMsg(ctx, releaseType, uint64(len(orig)), (n*2)+1, nil)
>>>>>>> da5c05e0
		}
		m.Counters = append(m.Counters, Counter{FlowID: fid, Tokens: val})
		n++
	}
	return m, nil
}

func (m Release) Copy() Message { return m }

func (m Release) String() string {
	return fmt.Sprintf("release #%v counters", len(m.Counters))
}

// Data carries encrypted data for a specific flow.
type Data struct {
	ID      uint64
	Flags   uint64
	Payload [][]byte
	nocopy  bool
}

func (m Data) Append(ctx *context.T, data []byte) ([]byte, error) {
	data = append(data, DataType)
	data = writeVarUint64(m.ID, data)
	data = writeVarUint64(m.Flags, data)
	if m.Flags&DisableEncryptionFlag == 0 {
		for _, p := range m.Payload {
			data = append(data, p...)
		}
	}
	return data, nil
}

func (m Data) Read(ctx *context.T, orig []byte) (Message, error) {
	var data []byte
	var valid bool
	if m.ID, data, valid = readVarUint64(orig); !valid {
		return Data{}, NewErrInvalidMsg(ctx, DataType, uint64(len(orig)), 0, nil)
	}
	if m.Flags, data, valid = readVarUint64(data); !valid {
		return Data{}, NewErrInvalidMsg(ctx, DataType, uint64(len(orig)), 1, nil)
	}
	m.Payload = nil
	if m.Flags&DisableEncryptionFlag == 0 && len(data) > 0 {
		m.Payload = [][]byte{data}
	}
	return m, nil
}

func (m Data) Copy() Message {
	if m.nocopy {
		return m
	}
	for i, v := range m.Payload {
		m.Payload[i] = copyBytes(v)
	}
	return m
}

// SetNoCopy is used to indicate whether a subsequent call to Copy
// needs to copy the payload.
func (m Data) SetNoCopy(nocopy bool) Data {
	m.nocopy = nocopy
	return m
}

func (m *Data) String() string {
	return fmt.Sprintf("ID:%d Flags:0x%x Payload:(%d bytes in %d slices)", m.ID, m.Flags, payloadSize(m.Payload), len(m.Payload))
}

// MultiProxyRequest is sent when a proxy wants to accept connections from another proxy.
type MultiProxyRequest struct{}

func (m MultiProxyRequest) Append(ctx *context.T, data []byte) ([]byte, error) {
	return append(data, MultiProxyType), nil
}

func (m MultiProxyRequest) Read(ctx *context.T, orig []byte) (Message, error) {
	return MultiProxyRequest{}, nil
}

func (m MultiProxyRequest) Copy() Message { return m }

// ProxyServerRequest is sent when a server wants to listen through a proxy.
type ProxyServerRequest struct{}

func (m ProxyServerRequest) Append(ctx *context.T, data []byte) ([]byte, error) {
	return append(data, ProxyServerType), nil
}

func (m ProxyServerRequest) Read(ctx *context.T, orig []byte) (Message, error) {
	return ProxyServerRequest{}, nil
}

func (m ProxyServerRequest) Copy() Message { return m }

// ProxyResponse is sent by a proxy in response to a ProxyServerRequest or
// MultiProxyRequest. It notifies the server of the endpoints it should publish.
// Or, it notifies a requesting proxy of the endpoints it accepts connections from.
type ProxyResponse struct {
	Endpoints []naming.Endpoint
}

func (m ProxyResponse) Append(ctx *context.T, data []byte) ([]byte, error) {
	data = append(data, ProxyResponseType)
	for _, ep := range m.Endpoints {
		data = appendLenString(ep.String(), data)
	}
	return data, nil
}

func (m ProxyResponse) Read(ctx *context.T, orig []byte) (Message, error) {
	var (
		data    = orig
		epBytes []byte
		valid   bool
	)
	if len(data) == 0 {
		return ProxyResponse{}, nil
	}
	m.Endpoints = make([]naming.Endpoint, 0, len(data))
	for i := 0; len(data) > 0; i++ {
		if epBytes, data, valid = readLenBytes(data); !valid {
			return ProxyResponse{}, NewErrInvalidMsg(ctx, ProxyResponseType, uint64(len(orig)), uint64(i), nil)
		}
		ep, err := naming.ParseEndpoint(string(epBytes))
		if err != nil {
			return ProxyResponse{}, NewErrInvalidMsg(ctx, ProxyResponseType, uint64(len(orig)), uint64(i), err)
		}
		m.Endpoints = append(m.Endpoints, ep)
	}
	return m, nil
}

func (m ProxyResponse) Copy() Message { return m }

func (m ProxyResponse) String() string {
	strs := make([]string, len(m.Endpoints))
	for i, ep := range m.Endpoints {
		strs[i] = ep.String()
	}
	return fmt.Sprintf("Endpoints:%v", strs)
}

// ProxyErrorResponse is send by a proxy in response to a ProxyServerRequest or
// MultiProxyRequest if the proxy encountered an error while responding to the
// request. It should be sent in lieu of a ProxyResponse.
type ProxyErrorResponse struct {
	Error string
}

func (m ProxyErrorResponse) Append(ctx *context.T, data []byte) ([]byte, error) {
	data = append(data, ProxyErrorReponseType)
	data = append(data, []byte(m.Error)...)
	return data, nil
}

func (m ProxyErrorResponse) Read(ctx *context.T, orig []byte) (Message, error) {
	m.Error = string(orig)
	return m, nil
}

func (m ProxyErrorResponse) Copy() Message { return m }

func (m ProxyErrorResponse) String() string {
	return m.Error
}

// HealthCheckRequest is periodically sent to test the health of a channel.
type HealthCheckRequest struct{}

func (m HealthCheckRequest) Append(ctx *context.T, data []byte) ([]byte, error) {
	return append(data, HealthCheckRequestType), nil
}

func (m HealthCheckRequest) Read(ctx *context.T, data []byte) (Message, error) {
	return HealthCheckRequest{}, nil
}

func (m HealthCheckRequest) Copy() Message { return m }

// HealthCheckResponse messages are sent in response to HealthCheckRequest messages.
type HealthCheckResponse struct{}

func (m HealthCheckResponse) Append(ctx *context.T, data []byte) ([]byte, error) {
	return append(data, HealthCheckResponseType), nil
}

func (m HealthCheckResponse) Read(ctx *context.T, data []byte) (Message, error) {
	return HealthCheckResponse{}, nil
}

func (m HealthCheckResponse) Copy() Message { return m }

func copyBytes(b []byte) []byte {
	cpy := make([]byte, len(b))
	copy(cpy, b)
	return cpy
}

func appendLenBytes(b []byte, buf []byte) []byte {
	buf = writeVarUint64(uint64(len(b)), buf)
	return append(buf, b...)
}

func appendLenString(b string, buf []byte) []byte {
	buf = writeVarUint64(uint64(len(b)), buf)
	return append(buf, b...)
}

func readLenBytes(data []byte) (b, rest []byte, valid bool) {
	l, data, valid := readVarUint64(data)
	if !valid || uint64(len(data)) < l {
		return nil, data, false
	}
	if l > 0 {
		return data[:l], data[l:], true
	}
	return nil, data, true
}

func readVarUint64(data []byte) (uint64, []byte, bool) {
	if len(data) == 0 {
		return 0, data, false
	}
	u := uint64(data[0])
	if u <= 0x7f {
		return u, data[1:], true
	}
	switch 0xff - u {
	case 0:
		return uint64(data[1]),
			data[2:], true
	case 1:
		return uint64(data[1])<<8 | uint64(data[2]),
			data[3:], true
	case 2:
		return uint64(data[1])<<16 | uint64(data[2])<<8 | uint64(data[3]),
			data[4:], true
	case 3:
		return uint64(data[1])<<24 | uint64(data[2])<<16 | uint64(data[3])<<8 |
				uint64(data[4]),
			data[5:], true
	case 4:
		return uint64(data[1])<<32 | uint64(data[2])<<24 | uint64(data[3])<<16 |
				uint64(data[4])<<8 | uint64(data[5]),
			data[6:], true
	case 5:
		return uint64(data[1])<<40 | uint64(data[2])<<32 | uint64(data[3])<<24 |
				uint64(data[4])<<16 | uint64(data[5])<<8 | uint64(data[6]),
			data[7:], true
	case 6:
		return uint64(data[1])<<48 | uint64(data[2])<<40 | uint64(data[3])<<32 |
				uint64(data[4])<<24 | uint64(data[5])<<16 | uint64(data[6])<<8 |
				uint64(data[7]),
			data[8:], true
	case 7:
		return uint64(data[1])<<56 | uint64(data[2])<<48 | uint64(data[3])<<40 |
				uint64(data[4])<<32 | uint64(data[5])<<24 | uint64(data[6])<<16 |
				uint64(data[7])<<8 | uint64(data[8]),
			data[9:], true

	}
	return 0, data, false
}

func writeVarUint64(u uint64, buf []byte) []byte {
	switch {
	case u <= 0x7f:
		return append(buf, byte(u))
	case u <= 0xff:
		return append(buf, 0xff,
			byte(u&0xff))
	case u <= 0xffff:
		return append(buf, 0xff-1,
			byte((u&0xff00)>>8),
			byte(u&0xff))
	case u <= 0xffffff:
		return append(buf, 0xff-2,
			byte((u&0xff0000)>>16),
			byte((u&0xff00)>>8),
			byte(u&0xff))
	case u <= 0xffffffff:
		return append(buf, 0xff-3,
			byte((u&0xff000000)>>24),
			byte((u&0xff0000)>>16),
			byte((u&0xff00)>>8),
			byte(u&0xff))
	case u <= 0xffffffffff:
		return append(buf, 0xff-4,
			byte((u&0xff00000000)>>32),
			byte((u&0xff000000)>>24),
			byte((u&0xff0000)>>16),
			byte((u&0xff00)>>8),
			byte(u&0xff))
	case u <= 0xffffffffffff:
		return append(buf, 0xff-5,
			byte((u&0xff0000000000)>>40),
			byte((u&0xff00000000)>>32),
			byte((u&0xff000000)>>24),
			byte((u&0xff0000)>>16),
			byte((u&0xff00)>>8),
			byte(u&0xff))
	case u <= 0xffffffffffffff:
		return append(buf, 0xff-6,
			byte((u&0xff000000000000)>>48),
			byte((u&0xff0000000000)>>40),
			byte((u&0xff00000000)>>32),
			byte((u&0xff000000)>>24),
			byte((u&0xff0000)>>16),
			byte((u&0xff00)>>8),
			byte(u&0xff))
	case u <= 0xffffffffffffffff:
		// Note that using a default statement is significantly slower.
		return append(buf, 0xff-7,
			byte((u&0xff00000000000000)>>56),
			byte((u&0xff000000000000)>>48),
			byte((u&0xff0000000000)>>40),
			byte((u&0xff00000000)>>32),
			byte((u&0xff000000)>>24),
			byte((u&0xff0000)>>16),
			byte((u&0xff00)>>8),
			byte(u&0xff))
	}
	return buf
}

func payloadSize(payload [][]byte) int {
	sz := 0
	for _, p := range payload {
		sz += len(p)
	}
	return sz
}<|MERGE_RESOLUTION|>--- conflicted
+++ resolved
@@ -542,19 +542,11 @@
 	Tokens uint64
 }
 
-<<<<<<< HEAD
 func (m Release) Append(ctx *context.T, data []byte) ([]byte, error) {
 	data = append(data, ReleaseType)
-	for fid, val := range m.Counters {
-		data = writeVarUint64(fid, data)
-		data = writeVarUint64(val, data)
-=======
-func (m *Release) append(ctx *context.T, data []byte) ([]byte, error) {
-	data = append(data, releaseType)
 	for _, c := range m.Counters {
 		data = writeVarUint64(c.FlowID, data)
 		data = writeVarUint64(c.Tokens, data)
->>>>>>> da5c05e0
 	}
 	return data, nil
 }
@@ -564,29 +556,16 @@
 		fid, val uint64
 		n        uint64
 	)
-<<<<<<< HEAD
-	if len(data) == 0 {
+	if len(orig) == 0 {
 		return Release{}, nil
-	}
-	m.Counters = map[uint64]uint64{}
-	for len(data) > 0 {
-		if fid, data, valid = readVarUint64(data); !valid {
-			return Release{}, NewErrInvalidMsg(ctx, ReleaseType, uint64(len(orig)), n, nil)
-		}
-		if val, data, valid = readVarUint64(data); !valid {
-			return Release{}, NewErrInvalidMsg(ctx, ReleaseType, uint64(len(orig)), n+1, nil)
-=======
-	if len(orig) == 0 {
-		return nil
 	}
 	m.Counters = []Counter{}
 	for len(orig) > 0 {
 		if fid, orig, valid = readVarUint64(orig); !valid {
-			return NewErrInvalidMsg(ctx, releaseType, uint64(len(orig)), n*2, nil)
+			return Release{}, NewErrInvalidMsg(ctx, ReleaseType, uint64(len(orig)), n*2, nil)
 		}
 		if val, orig, valid = readVarUint64(orig); !valid {
-			return NewErrInvalidMsg(ctx, releaseType, uint64(len(orig)), (n*2)+1, nil)
->>>>>>> da5c05e0
+			return Release{}, NewErrInvalidMsg(ctx, ReleaseType, uint64(len(orig)), (n*2)+1, nil)
 		}
 		m.Counters = append(m.Counters, Counter{FlowID: fid, Tokens: val})
 		n++
