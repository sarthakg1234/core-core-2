--- conflicted
+++ resolved
@@ -159,26 +159,6 @@
 	}
 }
 
-<<<<<<< HEAD
-func (fs *flowControlConnStats) clearCountersLocked(fid uint64) {
-	if !fs.borrowing[fid] {
-		_, ok := fs.toRelease[fid]
-		delete(fs.toRelease, fid)
-		delete(fs.borrowing, fid)
-		fmt.Printf("%p: clearCountersLocked: not borrowing: fs.toRelease(%v: %v): #%v\n", fs, fid, ok, len(fs.toRelease))
-	} else {
-		fmt.Printf("%p: clearCountersLocked: borrowing: fs.toRelease(%v): #%v\n", fs, fid, len(fs.toRelease))
-	}
-	// Need to keep borrowed counters around so that they can be sent
-	// to the dialer to allow for the shared counter to be incremented
-	// for all the past flows that borrowed counters (ie. pretty much
-	// any/all short lived connections). A much better approach would be
-	// to use a 'special' flow ID (e.g use the invalidFlowID) to use
-	// for referring to all borrowed tokens for closed flows.
-}
-
-=======
->>>>>>> cd239c89
 func (fs *flowControlFlowStats) releaseCounters(ctx *context.T, tokens uint64) {
 	debug := ctx.V(2)
 	fs.shared.lock()
@@ -258,8 +238,12 @@
 		fs.shared.outstandingBorrowed[fid] = fs.borrowed
 	}
 	if !fs.shared.borrowing[fid] {
+		_, ok := fs.shared.toRelease[fid]
 		delete(fs.shared.toRelease, fid)
 		delete(fs.shared.borrowing, fid)
+		fmt.Printf("%p: clearCountersLocked: not borrowing: fs.toRelease(%v: %v): #%v\n", fs, fid, ok, len(fs.shared.toRelease))
+	} else {
+		fmt.Printf("%p: clearCountersLocked: borrowing: fs.toRelease(%v): #%v\n", fs, fid, len(fs.shared.toRelease))
 	}
 	// Need to keep borrowed counters around so that they can be sent
 	// to the dialer to allow for the shared counter to be incremented
