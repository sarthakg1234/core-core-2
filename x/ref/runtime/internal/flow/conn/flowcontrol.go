--- conflicted
+++ resolved
@@ -238,7 +238,6 @@
 		fs.borrowed = 0
 	} else if fs.borrowed > 0 && notConnClosing {
 		fs.shared.outstandingBorrowed[fid] = fs.borrowed
-<<<<<<< HEAD
 	}
 	if !fs.shared.borrowing[fid] {
 		//_, ok := fs.shared.toRelease[fid]
@@ -248,13 +247,6 @@
 	} else {
 		//fmt.Printf("%p: clearCountersLocked: borrowing: fs.toRelease(%v): #%v\n", fs.shared, fid, len(fs.shared.toRelease))
 	}
-=======
-	}
-	if !fs.shared.borrowing[fid] {
-		delete(fs.shared.toRelease, fid)
-		delete(fs.shared.borrowing, fid)
-	}
->>>>>>> 42282d13
 	// Need to keep borrowed counters around so that they can be sent
 	// to the dialer to allow for the shared counter to be incremented
 	// for all the past flows that borrowed counters (ie. pretty much
