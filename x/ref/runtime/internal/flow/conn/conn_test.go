// Copyright 2015 The Vanadium Authors. All rights reserved.
// Use of this source code is governed by a BSD-style
// license that can be found in the LICENSE file.

package conn

import (
	"bytes"
	"crypto/rand"
	"fmt"
	"io"
	"sync"
	"testing"
	"time"

	v23 "v.io/v23"
	"v.io/v23/naming"
	"v.io/v23/verror"

	"v.io/v23/context"
	"v.io/v23/flow"
	_ "v.io/x/ref/runtime/factories/fake"
	"v.io/x/ref/runtime/internal/flow/flowtest"
	"v.io/x/ref/runtime/internal/rpc/version"
	"v.io/x/ref/test"
	"v.io/x/ref/test/goroutines"
)

const leakWaitTime = 500 * time.Millisecond

var randData []byte

func init() {
<<<<<<< HEAD
	randData = make([]byte, 2*DefaultBytesBufferedPerFlow())
=======
	randData = make([]byte, 2*DefaultBytesBuffered)
>>>>>>> fad94e3c
	if _, err := rand.Read(randData); err != nil {
		panic("Could not read random data.")
	}
}

func trunc(b []byte) []byte {
	if len(b) > 100 {
		return b[:100]
	}
	return b
}

func doWrite(f flow.Flow, data []byte) error {
	mid := len(data) / 2
	wrote, err := f.WriteMsg(data[:mid], data[mid:])
	if err != nil || wrote != len(data) {
		return fmt.Errorf("Unexpected result for write: %d, %v wanted %d, nil", wrote, err, len(data))
	}
	return nil
}

func doRead(f flow.Flow, want []byte, wg *sync.WaitGroup) error {
	for read := 0; len(want) > 0; read++ {
		got, err := f.ReadMsg()
		if err != nil && err != io.EOF {
			return fmt.Errorf("Unexpected error: %v", err)
		}
		if !bytes.Equal(got, want[:len(got)]) {
			return fmt.Errorf("On read %d got: %v want %v", read, trunc(got), trunc(want))
		}
		want = want[len(got):]
	}
	if len(want) != 0 {
		return fmt.Errorf("got %d leftover bytes, expected 0.", len(want))
	}
	if wg != nil {
		wg.Done()
	}
<<<<<<< HEAD
	return nil
=======
>>>>>>> fad94e3c
}

func TestLargeWrite(t *testing.T) {
	defer goroutines.NoLeaks(t, leakWaitTime)()
	ctx, shutdown := test.V23Init()
	defer shutdown()
	df, flows, cl := setupFlow(t, "local", "", ctx, ctx, true)
	defer cl()

	errs := make(chan error, 4)
	var wg sync.WaitGroup
	wg.Add(2)
	go func() {
		errs <- doWrite(df, randData)
	}()
	go func() {
		errs <- doRead(df, randData, &wg)
	}()
	af := <-flows
	go func() {
		errs <- doRead(af, randData, &wg)
	}()
	go func() {
		errs <- doWrite(af, randData)
	}()
	wg.Wait()
	close(errs)
	for err := range errs {
		if err != nil {
			t.Error(err)
		}
	}
}

func TestManyLargeWrites(t *testing.T) {
	defer goroutines.NoLeaks(t, leakWaitTime)()
	ctx, shutdown := test.V23Init()
	defer shutdown()
	df, flows, cl := setupFlow(t, "local", "", ctx, ctx, true)
	defer cl()

	iterations := 200
	errs := make(chan error, iterations*44)
	var wg sync.WaitGroup
	wg.Add(2)

	writer := func(f flow.Flow) {
		for i := 0; i < iterations; i++ {
			errs <- doWrite(f, randData)
		}
	}
	reader := func(f flow.Flow) {
		for i := 0; i < iterations; i++ {
			errs <- doRead(f, randData, nil)
		}
		wg.Done()
	}

	go writer(df)
	go reader(df)

	af := <-flows

	go reader(af)
	go writer(af)

	wg.Wait()
	close(errs)
	for err := range errs {
		if err != nil {
			t.Error(err)
		}
	}
}

func TestConnRTT(t *testing.T) {
	defer goroutines.NoLeaks(t, leakWaitTime)()
	payload := []byte{0}
	ctx, shutdown := test.V23Init()
	defer shutdown()
	df, flows, cl := setupFlow(t, "local", "", ctx, ctx, true)
	defer cl()

	errs := make(chan error, 1)
	var wg sync.WaitGroup
	wg.Add(1)
	go func() {
		errs <- doWrite(df, payload)
		wg.Done()
	}()
	af := <-flows

	if df.Conn().RTT() == 0 {
		t.Errorf("dialed conn's RTT should be non-zero")
	}
	if af.Conn().RTT() == 0 {
		t.Errorf("accepted conn's RTT should be non-zero")
	}
	wg.Wait()
	close(errs)
	for err := range errs {
		if err != nil {
			t.Error(err)
		}
	}
}

func TestMinChannelTimeout(t *testing.T) {
	defer goroutines.NoLeaks(t, leakWaitTime)()

	orig := minChannelTimeout
	defer func() {
		minChannelTimeout = orig
	}()
	minChannelTimeout = map[string]time.Duration{
		"local": time.Minute,
	}

	ctx, shutdown := test.V23Init()
	defer shutdown()
	dflows, aflows := make(chan flow.Flow, 1), make(chan flow.Flow, 1)
	dc, ac, derr, aerr := setupConns(t, "local", "", ctx, ctx, dflows, aflows, nil, nil)
	if derr != nil || aerr != nil {
		t.Fatal(derr, aerr)
	}
	defer dc.Close(ctx, nil)
	defer ac.Close(ctx, nil)

	if err := deadlineInAbout(dc, DefaultChannelTimeout); err != nil {
		t.Error(err)
	}
	if err := deadlineInAbout(ac, DefaultChannelTimeout); err != nil {
		t.Error(err)
	}

	df, af := oneFlow(t, ctx, dc, aflows, 0)
	if err := deadlineInAbout(dc, DefaultChannelTimeout); err != nil {
		t.Error(err)
	}
	if err := deadlineInAbout(ac, DefaultChannelTimeout); err != nil {
		t.Error(err)
	}
	df.Close()
	af.Close()

	df, af = oneFlow(t, ctx, dc, aflows, 10*time.Minute)
	if err := deadlineInAbout(dc, 10*time.Minute); err != nil {
		t.Error(err)
	}
	if err := deadlineInAbout(ac, DefaultChannelTimeout); err != nil {
		t.Error(err)
	}
	df.Close()
	af.Close()

	// Here the min timeout will come into play.
	df2, af2 := oneFlow(t, ctx, dc, aflows, time.Second)
	if err := deadlineInAbout(dc, time.Minute); err != nil {
		t.Error(err)
	}
	if err := deadlineInAbout(ac, DefaultChannelTimeout); err != nil {
		t.Error(err)
	}
	df2.Close()
	af2.Close()

	// Setup new conns with a default channel timeout below the min.
<<<<<<< HEAD
	dc, ac, derr, aerr = setupConnsWithTimeout(t, "local", "", ctx, ctx, dflows, aflows, nil, nil, 0, time.Minute, time.Second, DefaultBytesBufferedPerFlow())
=======
	dc, ac, derr, aerr = setupConnsOpts(t, "local", "", ctx, ctx, dflows, aflows, nil, nil, Opts{
		HandshakeTimeout: time.Minute,
		ChannelTimeout:   time.Second,
	})
>>>>>>> fad94e3c
	if derr != nil || aerr != nil {
		t.Fatal(derr, aerr)
	}
	defer dc.Close(ctx, nil)
	defer ac.Close(ctx, nil)

	// They should both start with the min value.
	if err := deadlineInAbout(dc, time.Minute); err != nil {
		t.Error(err)
	}
	if err := deadlineInAbout(ac, time.Minute); err != nil {
		t.Error(err)
	}
}

func deadlineInAbout(c *Conn, d time.Duration) error {
	const slop = 5 * time.Second
	delta := time.Until(c.healthCheckCloseDeadline())
	if delta > d-slop && delta < d+slop {
		return nil
	}
	return fmt.Errorf("got %v want %v (+-5s)", delta, d)
}

func TestHandshakeDespiteCancel(t *testing.T) {
	// This test is specifically for the race documented in:
	// https://github.com/vanadium/core/issues/40
	// Even though the dial context is cancelled the handshake should
	// complete, but returning an error that indicating that it
	// was canceled.
	defer goroutines.NoLeaks(t, leakWaitTime)()
	ctx, shutdown := test.V23Init()
	defer shutdown()

	dctx, dcancel := context.WithTimeout(ctx, time.Minute)
	dflows, aflows := make(chan flow.Flow, 1), make(chan flow.Flow, 1)
	dcancel()
<<<<<<< HEAD
	dc, ac, derr, aerr := setupConnsWithTimeout(t, "local", "", dctx, ctx, dflows, aflows, nil, nil, 1*time.Second, 4*time.Second, time.Second, DefaultBytesBufferedPerFlow())
=======
	dc, ac, derr, aerr := setupConnsWithTimeout(t, "local", "", dctx, ctx, dflows, aflows, nil, nil, 1*time.Second, Opts{HandshakeTimeout: 4 * time.Second, ChannelTimeout: time.Second})
>>>>>>> fad94e3c
	if aerr != nil {
		t.Fatalf("setupConnsWithTimeout: unexpectedly failed: %v, %v", derr, aerr)
	}
	if got, want := verror.ErrorID(derr), verror.ErrCanceled.ID; got != want {
		t.Errorf("got %v, want %v", got, want)
	}
	dc.Close(ctx, nil)
	ac.Close(ctx, nil)
}

func TestMTUNegotiation(t *testing.T) {
	defer goroutines.NoLeaks(t, leakWaitTime)()
	ctx, shutdown := test.V23Init()
	defer shutdown()
	network, address := "local", ":0"
	versions := version.Supported

	ridep := naming.Endpoint{Protocol: network, Address: address, RoutingID: naming.FixedRoutingID(191341)}
	ep := naming.Endpoint{Protocol: network, Address: address}
	dch := make(chan *Conn)
	ach := make(chan *Conn)
	derrch := make(chan error)
	aerrch := make(chan error)

	accept := func(mtu uint64, conn flow.Conn) {
		dBlessings, _ := v23.GetPrincipal(ctx).BlessingStore().Default()
		d, _, _, err := NewDialed(ctx, conn, ep, ep, versions, peerAuthorizer{dBlessings, nil}, nil, Opts{MTU: mtu})
		dch <- d
		derrch <- err
	}
	dial := func(mtu uint64, conn flow.Conn) {
		a, err := NewAccepted(ctx, nil, conn, ridep, versions, nil, Opts{MTU: mtu})
		ach <- a
		aerrch <- err
	}

	testConn := func(dmtu, amtu, negotiated uint64) {
		dmrw, amrw := flowtest.Pipe(t, ctx, network, address)

		go dial(dmtu, dmrw)
		go accept(amtu, amrw)

		dconn := <-dch
		aconn := <-ach
		if derr, aerr := <-derrch, <-aerrch; derr != nil || aerr != nil {
			t.Fatalf("dial: %v, accept: %v", derr, aerr)
		}

		if got, want := dconn.mtu, negotiated; got != want {
			t.Errorf("got %v, want %v", got, want)
		}

		if got, want := aconn.mtu, negotiated; got != want {
			t.Errorf("got %v, want %v", got, want)
		}

		dconn.Close(ctx, nil)
		aconn.Close(ctx, nil)
	}

	testConn(4096, 8192, 4096)
	testConn(8192, 1024, 1024)

}<|MERGE_RESOLUTION|>--- conflicted
+++ resolved
@@ -31,11 +31,7 @@
 var randData []byte
 
 func init() {
-<<<<<<< HEAD
-	randData = make([]byte, 2*DefaultBytesBufferedPerFlow())
-=======
 	randData = make([]byte, 2*DefaultBytesBuffered)
->>>>>>> fad94e3c
 	if _, err := rand.Read(randData); err != nil {
 		panic("Could not read random data.")
 	}
@@ -74,10 +70,7 @@
 	if wg != nil {
 		wg.Done()
 	}
-<<<<<<< HEAD
 	return nil
-=======
->>>>>>> fad94e3c
 }
 
 func TestLargeWrite(t *testing.T) {
@@ -245,14 +238,10 @@
 	af2.Close()
 
 	// Setup new conns with a default channel timeout below the min.
-<<<<<<< HEAD
-	dc, ac, derr, aerr = setupConnsWithTimeout(t, "local", "", ctx, ctx, dflows, aflows, nil, nil, 0, time.Minute, time.Second, DefaultBytesBufferedPerFlow())
-=======
 	dc, ac, derr, aerr = setupConnsOpts(t, "local", "", ctx, ctx, dflows, aflows, nil, nil, Opts{
 		HandshakeTimeout: time.Minute,
 		ChannelTimeout:   time.Second,
 	})
->>>>>>> fad94e3c
 	if derr != nil || aerr != nil {
 		t.Fatal(derr, aerr)
 	}
@@ -290,11 +279,7 @@
 	dctx, dcancel := context.WithTimeout(ctx, time.Minute)
 	dflows, aflows := make(chan flow.Flow, 1), make(chan flow.Flow, 1)
 	dcancel()
-<<<<<<< HEAD
-	dc, ac, derr, aerr := setupConnsWithTimeout(t, "local", "", dctx, ctx, dflows, aflows, nil, nil, 1*time.Second, 4*time.Second, time.Second, DefaultBytesBufferedPerFlow())
-=======
 	dc, ac, derr, aerr := setupConnsWithTimeout(t, "local", "", dctx, ctx, dflows, aflows, nil, nil, 1*time.Second, Opts{HandshakeTimeout: 4 * time.Second, ChannelTimeout: time.Second})
->>>>>>> fad94e3c
 	if aerr != nil {
 		t.Fatalf("setupConnsWithTimeout: unexpectedly failed: %v, %v", derr, aerr)
 	}
