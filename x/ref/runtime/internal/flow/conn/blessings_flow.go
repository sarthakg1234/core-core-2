--- conflicted
+++ resolved
@@ -262,11 +262,6 @@
 	if hasD && equalDischarges(discharges, dlist) {
 		return bkey, dkey, nil
 	}
-<<<<<<< HEAD
-=======
-
-	dlist = dischargeList(discharges)
->>>>>>> 68303ebf
 	dkey = b.nextKey
 	b.nextKey++
 	b.outgoing.addDischarges(bkey, dkey, discharges)
@@ -277,34 +272,8 @@
 	return bkey, dkey, err
 }
 
-<<<<<<< HEAD
 func equalDischarges(client, server security.Discharges) bool {
 	if len(client) != len(server) {
-=======
-func dischargeList(in map[string]security.Discharge) []security.Discharge {
-	if len(in) == 0 {
-		return nil
-	}
-	out := make([]security.Discharge, 0, len(in))
-	for _, d := range in {
-		out = append(out, d)
-	}
-	return out
-}
-func dischargeMap(in []security.Discharge) map[string]security.Discharge {
-	if len(in) == 0 {
-		return nil
-	}
-	out := make(map[string]security.Discharge, len(in))
-	for _, d := range in {
-		out[d.ID()] = d
-	}
-	return out
-}
-
-func equalDischarges(m map[string]security.Discharge, s []security.Discharge) bool {
-	if len(m) != len(s) {
->>>>>>> 68303ebf
 		return false
 	}
 	for _, sd := range server {
