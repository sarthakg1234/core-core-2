// Copyright 2015 The Vanadium Authors. All rights reserved.
// Use of this source code is governed by a BSD-style
// license that can be found in the LICENSE file.

package conn

import (
	"fmt"
	"net"
	"sync"
	"time"

	v23 "v.io/v23"
	"v.io/v23/context"
	"v.io/v23/flow"
	"v.io/v23/flow/message"
	"v.io/v23/naming"
	"v.io/v23/rpc/version"
	"v.io/v23/security"
	"v.io/v23/verror"
	"v.io/x/lib/vlog"
	slib "v.io/x/ref/lib/security"
	rpcversion "v.io/x/ref/runtime/internal/rpc/version"
)

const (
	invalidFlowID = iota
	blessingsFlowID
	reservedFlows = 10
)

// minChannelTimeout keeps track of minimum values that we allow for channel
// timeout on a per-protocol basis.  This is to prevent people setting some
// overall limit that doesn't make sense for very slow protocols.
// TODO(mattr): We should consider allowing users to set this per-protocol, or
// perhaps having the protocol implementation expose it via some kind of
// ChannelOpts interface.
var minChannelTimeout = map[string]time.Duration{
	"bt": 10 * time.Second,
}

const (
	proxyOverhead = 32

	// DefaultBytesBuffered is the default value used for Opts.BytesBuffered
	DefaultBytesBuffered = 1 << 20
	// DefaultMTU is the default value used for Opts.MTU
	DefaultMTU = 1 << 16
	// DefaultChannelTimeout is the default value used for Opts.ChannelTimeout
	DefaultChannelTimeout = 30 * time.Minute
	// DefaultHandshakeTimeout is the default value used for Opts.HandshakeTimeout
	DefaultHandshakeTimeout = time.Minute
)

// A FlowHandler processes accepted flows.
type FlowHandler interface {
	// HandleFlow processes an accepted flow.
	HandleFlow(flow.Flow) error
}

type Status int

// Note that this is a progression of states that can only
// go in one direction.  We use inequality operators to see
// how far along in the progression we are, so the order of
// these is important.
const (
	Active Status = iota
	EnteringLameDuck
	LameDuckAcknowledged
	Closing
	Closed
)

type healthCheckState struct {
	requestSent     time.Time
	requestTimer    *time.Timer
	requestDeadline time.Time
	lastRTT         time.Duration

	closeTimer    *time.Timer
	closeDeadline time.Time
}

type namedDischarge struct {
	security.WireDischarge
	key string
}

// A Conn acts as a multiplexing encrypted channel that can host Flows.
type Conn struct {
	// All the variables here are set before the constructor returns
	// and never changed after that.
	mp            *messagePipe
	version       version.RPCVersion
	local, remote naming.Endpoint
	remoteAddr    net.Addr
	closed        chan struct{}
	lameDucked    chan struct{}
	blessingsFlow *blessingsFlow
	loopWG        sync.WaitGroup
	unopenedFlows sync.WaitGroup
	cancel        context.CancelFunc
	handler       FlowHandler
	mtu           uint64

	// The following fields for managing flow control and the writeq
	// are locked independently.
	flowControl flowControlConnStats

	writeq                  writeq
	releaseSender           messageSender // use for release messages
	healthAndLameDuckSender messageSender // use for health+lameduck
	setupCloseSender        messageSender // use for setup, auth, close and teardown

	mu sync.Mutex // All the variables below here are protected by mu.

	localBlessings, remoteBlessings   security.Blessings
	localDischarges, remoteDischarges security.Discharges
	localValid                        <-chan struct{}
	remoteValid                       chan struct{}
	rPublicKey                        security.PublicKey
	status                            Status
	remoteLameDuck                    bool
	nextFid                           uint64
	lastUsedTime                      time.Time
	flows                             map[uint64]*flw
	hcstate                           *healthCheckState
	acceptChannelTimeout              time.Duration
}

type messageSender struct {
	sync.Mutex
	writer
}

func (ms *messageSender) wait(ctx *context.T, q *writeq) (*writer, error) {
	w := &ms.writer
	if err := q.wait(nil, w, expressPriority); err != nil {
		return nil, err
	}
	return w, nil
}

// Ensure that *Conn implements flow.ManagedConn.
var _ flow.ManagedConn = &Conn{}

type Opts struct {
	// Proxy controls whether the connection is for a proxy or a direct connection.
	Proxy bool

	// HandshakeTimeout is the time allowed for establishing a connection to a peer.
	HandshakeTimeout time.Duration

	// ChannelTimeout is the timeout used for healthchecks.
	ChannelTimeout time.Duration

	// MTU defines the MTU size to use for this connection. This may be reduced
	// if the connection's peer requests a smaller MTU.
	MTU uint64

	// BytesBuffered defines the default number of bytes that can be buffered
	// by a single flow before flow control is invoked.
	BytesBuffered uint64
}

func (co *Opts) initValues(protocol string) error {

	if co.ChannelTimeout == 0 {
		co.ChannelTimeout = DefaultChannelTimeout
	}

	if min := minChannelTimeout[protocol]; co.ChannelTimeout < min {
		co.ChannelTimeout = min
	}

	if co.MTU == 0 {
		co.MTU = DefaultMTU
	}

	if co.BytesBuffered == 0 {
		co.BytesBuffered = DefaultBytesBuffered
	}

	if co.HandshakeTimeout == 0 {
		co.HandshakeTimeout = DefaultHandshakeTimeout
	}

	if co.ChannelTimeout == 0 {
		co.ChannelTimeout = DefaultChannelTimeout
	}

	if co.MTU > co.BytesBuffered {
		return fmt.Errorf("mtu of: %v, is larger than bytes buffered per flow: %v", co.MTU, co.BytesBuffered)
	}
	return nil
}

// NewDialed dials a new Conn on the given conn. In the case when it is not
// dialing a proxy, it can return an error indicating that the context was canceled
// (verror.ErrCanceled) along with a handshake completes within the
// specified handshakeTimeout duration. Or put another way, NewDialed will
// always waut for at most handshakeTimeout duration to complete the handshake
// even if the context is canceled. The behaviour is different for a proxy
// connection, in which case a cancelation is immediate and no attempt is made
// to establish the connection.
func NewDialed(
	ctx *context.T,
	conn flow.MsgReadWriteCloser,
	local, remote naming.Endpoint,
	versions version.RPCVersionRange,
	auth flow.PeerAuthorizer,
	handler FlowHandler,
	opts Opts,
) (c *Conn, names []string, rejected []security.RejectedBlessing, err error) {

	if _, err := version.CommonVersion(ctx, rpcversion.Supported, versions); err != nil {
		return nil, nil, nil, err
	}

	if err := opts.initValues(local.Protocol); err != nil {
		return nil, nil, nil, err
	}

	var remoteAddr net.Addr
	if flowConn, ok := conn.(flow.Conn); ok {
		remoteAddr = flowConn.RemoteAddr()
	}

	dctx := ctx
	ctx, cancel := context.WithRootCancel(ctx)

	// If the conn is being built on an encapsulated flow, we must update the
	// cancellation of the flow, to ensure that the conn doesn't get killed
	// when the context passed in is cancelled.
	if f, ok := conn.(*flw); ok {
		ctx = f.SetDeadlineContext(ctx, time.Time{})
	}
	c = &Conn{
		mp:                   newMessagePipe(conn),
		handler:              handler,
		local:                local,
		remote:               remote,
		remoteAddr:           remoteAddr,
		closed:               make(chan struct{}),
		lameDucked:           make(chan struct{}),
		nextFid:              reservedFlows,
		flows:                map[uint64]*flw{},
		lastUsedTime:         time.Now(),
		cancel:               cancel,
		acceptChannelTimeout: opts.ChannelTimeout,
		mtu:                  opts.MTU,
	}

	c.initWriters()
	c.flowControl.init(opts.BytesBuffered)

	handshakeCh := make(chan dialHandshakeResult, 1)
	var handshakeResult dialHandshakeResult
	c.loopWG.Add(1)
	go c.dialHandshake(ctx, versions, auth, handshakeCh)

	var canceled bool
	timer := time.NewTimer(opts.HandshakeTimeout)
	select {
	case handshakeResult = <-handshakeCh:
		err = handshakeResult.err
	case <-timer.C:
		err = verror.ErrTimeout.Errorf(ctx, "timeout")
	case <-dctx.Done():
		if opts.Proxy {
			err = verror.ErrCanceled.Errorf(ctx, "canceled")
		} else {
			// The context has been canceled, but let's give this connection
			// an opportunity to run to completion just in case this connection
			// is racing to become established as per the race documented in:
			// https://github.com/vanadium/core/issues/40.
			select {
			case handshakeResult = <-handshakeCh:
				canceled = true
				// There is always the possibility that the handshake fails
				// (eg. the client doesn't trust the server), so make sure to
				// record any such error.
				err = handshakeResult.err
				// Handshake done.
			case <-timer.C:
				// Report the timeout not the cancelation, hence
				// leave canceled as false.
				err = verror.ErrTimeout.Errorf(ctx, "timeout")
			}
		}
	}
	timer.Stop()

	if err != nil {
		c.Close(ctx, err)
		return nil, nil, nil, err
	}

	c.initializeHealthChecks(ctx, handshakeResult.rtt)
	// We send discharges asynchronously to prevent making a second RPC while
	// trying to build up the connection for another. If the two RPCs happen to
	// go to the same server a deadlock will result.
	// This commonly happens when we make a Resolve call.  During the Resolve we
	// will try to fetch discharges to send to the mounttable, leading to a
	// Resolve of the discharge server name.  The two resolve calls may be to
	// the same mounttable.
	if handler != nil {
		c.loopWG.Add(1)
		go c.blessingsLoop(ctx, time.Now(), nil)
	}
	c.loopWG.Add(1)
	go c.readLoop(ctx)

	c.mu.Lock()
	c.lastUsedTime = time.Now()
	c.mu.Unlock()
	if canceled {
		err = verror.ErrCanceled.Errorf(ctx, "canceled")
	}
	return c, handshakeResult.names, handshakeResult.rejected, err
}

// NewAccepted accepts a new Conn on the given conn.
//
// NOTE: that the FlowHandler must be called asynchronously since it may
//
//	block until this function returns.
func NewAccepted(
	ctx *context.T,
	lAuthorizedPeers []security.BlessingPattern,
	conn flow.MsgReadWriteCloser,
	local naming.Endpoint,
	versions version.RPCVersionRange,
	handler FlowHandler,
	opts Opts) (*Conn, error) {

	if _, err := version.CommonVersion(ctx, rpcversion.Supported, versions); err != nil {
		return nil, err
	}

	if err := opts.initValues(local.Protocol); err != nil {
		return nil, err
	}

	var remoteAddr net.Addr
	if flowConn, ok := conn.(flow.Conn); ok {
		remoteAddr = flowConn.RemoteAddr()
	}
	ctx, cancel := context.WithCancel(ctx)
	c := &Conn{
		mp:                   newMessagePipe(conn),
		handler:              handler,
		local:                local,
		remoteAddr:           remoteAddr,
		closed:               make(chan struct{}),
		lameDucked:           make(chan struct{}),
		nextFid:              reservedFlows + 1,
		flows:                map[uint64]*flw{},
		lastUsedTime:         time.Now(),
		cancel:               cancel,
		acceptChannelTimeout: opts.ChannelTimeout,
		mtu:                  opts.MTU,
	}

	c.initWriters()
	c.flowControl.init(opts.BytesBuffered)

	handshakeCh := make(chan acceptHandshakeResult, 1)
	var handshakeResult acceptHandshakeResult

	c.loopWG.Add(1)
	go c.acceptHandshake(ctx, versions, lAuthorizedPeers, handshakeCh)

	timer := time.NewTimer(opts.HandshakeTimeout)
	var err error
	select {
	case handshakeResult = <-handshakeCh:
		err = handshakeResult.err
	case <-timer.C:
		err = verror.ErrTimeout.Errorf(ctx, "timeout")
	case <-ctx.Done():
		err = verror.ErrCanceled.Errorf(ctx, "canceled")
	}
	timer.Stop()
	if err != nil {
		// Call internalClose with closedWhileAccepting set to true
		// to avoid waiting on the go routine above to complete.
		// This avoids blocking on the loopWG waitgroup which is
		// pointless since we've decided to not wait on it!
		c.internalClose(ctx, false, true, err)
		<-c.closed
		return nil, err
	}
	c.initializeHealthChecks(ctx, handshakeResult.rtt)
	c.loopWG.Add(2)
	// NOTE: there is a race for refreshTime since it gets set above
	// in a goroutine but read here without any synchronization.
	go c.blessingsLoop(ctx, handshakeResult.refreshTime, lAuthorizedPeers)
	go c.readLoop(ctx)
	c.mu.Lock()
	c.lastUsedTime = time.Now()
	c.mu.Unlock()
	return c, nil
}

func (c *Conn) initWriters() {
	c.setupCloseSender.notify = make(chan struct{})
}

func (c *Conn) blessingsLoop(
	ctx *context.T,
	refreshTime time.Time,
	authorizedPeers []security.BlessingPattern) {
	defer c.loopWG.Done()
	for {
		if refreshTime.IsZero() {
			select {
			case <-c.localValid:
			case <-ctx.Done():
				return
			}
		} else {
			timer := time.NewTimer(time.Until(refreshTime))
			select {
			case <-timer.C:
			case <-c.localValid:
			case <-ctx.Done():
				timer.Stop()
				return
			}
			timer.Stop()
		}
<<<<<<< HEAD

		var discharges security.Discharges
=======
		var dis map[string]security.Discharge
>>>>>>> 68303ebf
		blessings, valid := v23.GetPrincipal(ctx).BlessingStore().Default()
		discharges, refreshTime = slib.PrepareDischarges(ctx, blessings, nil, "", nil)
		// Need to access the underlying message pipe with the connections
		// lock held.
<<<<<<< HEAD
		bkey, dkey, err := c.blessingsFlow.send(ctx, blessings, discharges, authorizedPeers)
=======
		bkey, dkey, err := c.blessingsFlow.send(ctx, blessings, dis, authorizedPeers)

>>>>>>> 68303ebf
		if err != nil {
			c.internalClose(ctx, false, false, err)
			return
		}
		c.mu.Lock()
		c.localBlessings = blessings
		c.localDischarges = discharges
		c.localValid = valid
		c.mu.Unlock()
		err = c.sendAuthMessage(ctx, message.Auth{
			BlessingsKey: bkey,
			DischargeKey: dkey,
		})
		if err != nil {
			c.internalClose(ctx, false, false, err)
			return
		}
	}
}

// MTU Returns the maximum transimission unit for the connection in bytes.
func (c *Conn) MTU() uint64 {
	return c.mtu
}

// RTT returns the round trip time of a message to the remote end.
// Note the initial estimate of the RTT from the accepted side of a connection
// my be long because we don't fully factor out certificate verification time.
// The RTT will be updated with the receipt of every healthCheckResponse, so
// this overestimate doesn't remain for long when the channel timeout is low.
func (c *Conn) RTT() time.Duration {
	c.mu.Lock()
	defer c.mu.Unlock()
	rtt := c.hcstate.lastRTT
	if !c.hcstate.requestSent.IsZero() {
		if waitRTT := time.Since(c.hcstate.requestSent); waitRTT > rtt {
			rtt = waitRTT
		}
	}
	return rtt
}

func (c *Conn) newHealthChecksLocked(ctx *context.T, firstRTT time.Duration) *healthCheckState {
	now := time.Now()
	h := &healthCheckState{
		requestDeadline: now.Add(c.acceptChannelTimeout / 2),

		closeTimer: time.AfterFunc(c.acceptChannelTimeout, func() {
			c.internalClose(ctx, false, false, ErrChannelTimeout.Errorf(ctx, "the channel has become unresponsive"))
		}),
		closeDeadline: now.Add(c.acceptChannelTimeout),
		lastRTT:       firstRTT,
	}
	requestTimer := time.AfterFunc(c.acceptChannelTimeout/2, func() {
		c.sendHealthCheckMessage(ctx, true)
		c.mu.Lock()
		h.requestSent = time.Now()
		c.mu.Unlock()
	})
	h.requestTimer = requestTimer
	return h
}

func (c *Conn) initializeHealthChecks(ctx *context.T, firstRTT time.Duration) {
	c.mu.Lock()
	defer c.mu.Unlock()
	if c.hcstate != nil {
		return
	}
	c.hcstate = c.newHealthChecksLocked(ctx, firstRTT)
}

func (c *Conn) healthCheckNewFlowLocked(ctx *context.T, timeout time.Duration) {
	if timeout != 0 {
		if c.hcstate == nil {
			// There's a scheduling race between initializing healthchecks
			// and accepting a connection since each is handled on a different
			// goroutine. Hence there may be an attempt to update the health
			// checks before they have been initialized. The simplest fix is
			// to just initialize them here.
			c.hcstate = c.newHealthChecksLocked(ctx, timeout)
			return
		}
		if min := minChannelTimeout[c.local.Protocol]; timeout < min {
			timeout = min
		}
		now := time.Now()
		if rd := now.Add(timeout / 2); rd.Before(c.hcstate.requestDeadline) {
			c.hcstate.requestDeadline = rd
			c.hcstate.requestTimer.Reset(timeout / 2)
		}
		if cd := now.Add(timeout); cd.Before(c.hcstate.closeDeadline) {
			c.hcstate.closeDeadline = cd
			c.hcstate.closeTimer.Reset(timeout)
		}
	}
}

func (c *Conn) healthCheckCloseDeadline() time.Time {
	c.mu.Lock()
	defer c.mu.Unlock()
	return c.hcstate.closeDeadline
}

// EnterLameDuck enters lame duck mode, the returned channel will be closed when
// the remote end has ack'd or the Conn is closed.
func (c *Conn) EnterLameDuck(ctx *context.T) chan struct{} {
	var enterLameDuck bool
	c.mu.Lock()
	if c.status < EnteringLameDuck {
		c.status = EnteringLameDuck
		enterLameDuck = true
	}
	c.mu.Unlock()
	if enterLameDuck {
		err := c.sendLameDuckMessage(ctx, false, true)
		if err != nil {
			c.Close(ctx, ErrSend.Errorf(ctx, "failure sending release message to %v: %v", c.remote.String(), err))
		}
	}
	return c.lameDucked
}

// Dial dials a new flow on the Conn.
func (c *Conn) Dial(ctx *context.T, blessings security.Blessings, discharges []security.Discharge,
	remote naming.Endpoint, channelTimeout time.Duration, sideChannel bool) (flow.Flow, error) {
	if c.remote.RoutingID == naming.NullRoutingID {
		return nil, ErrDialingNonServer.Errorf(ctx, "attempting to dial on a connection with no remote server: %v", c.remote.String())
	}
	if blessings.IsZero() {
		// its safe to ignore this error since c.lBlessings must be valid, so the
		// encoding of the publicKey can never error out.
		blessings, _ = security.NamelessBlessing(v23.GetPrincipal(ctx).PublicKey())
	}
	c.mu.Lock()
	defer c.mu.Unlock()

	if c.status >= Closing {
		return nil, ErrConnectionClosed
	}

	// It may happen that in the case of bidirectional RPC the dialer of the connection
	// has sent blessings,  but not yet discharges.  In this case we will wait for them
	// to send the discharges before allowing a bidirectional flow dial.
	if valid := c.remoteValid; valid != nil && len(c.remoteDischarges) == 0 && len(c.remoteBlessings.ThirdPartyCaveats()) > 0 {
		c.mu.Unlock()
		<-valid
		c.mu.Lock()
	}

	if c.remoteLameDuck || c.status >= Closing {
		return nil, ErrConnectionClosed.Errorf(ctx, "connection closed")
	}
	id := c.nextFid
	c.nextFid += 2
	remote = remote.WithBlessingNames(c.remote.BlessingNames())
	flw := c.newFlowLocked(
		ctx,
		id,
		blessings,
		c.remoteBlessings,
		discharges,
		c.remoteDischarges,
		remote,
		true,
		channelTimeout,
		sideChannel,
		0)
	return flw, nil
}

// LocalEndpoint returns the local vanadium Endpoint
func (c *Conn) LocalEndpoint() naming.Endpoint { return c.local }

// RemoteEndpoint returns the remote vanadium Endpoint
func (c *Conn) RemoteEndpoint() naming.Endpoint {
	return c.remote
}

// LocalBlessings returns the local blessings.
func (c *Conn) LocalBlessings() security.Blessings {
	c.mu.Lock()
	defer c.mu.Unlock()
	return c.localBlessings
}

// RemoteBlessings returns the remote blessings.
func (c *Conn) RemoteBlessings() security.Blessings {
	c.mu.Lock()
	defer c.mu.Unlock()
	return c.remoteBlessings
}

// LocalDischarges fetches the most recently sent discharges for the local
// ends blessings.
func (c *Conn) LocalDischarges() security.Discharges {
	c.mu.Lock()
	defer c.mu.Unlock()
	return c.localDischarges
}

// RemoteDischarges fetches the most recently received discharges for the remote
// ends blessings.
func (c *Conn) RemoteDischarges() security.Discharges {
	c.mu.Lock()
	defer c.mu.Unlock()
	// It may happen that in the case of bidirectional RPC the dialer of the connection
	// has sent blessings,  but not yet discharges.  In this case we will wait for them
	// to send the discharges instead of returning the initial nil discharges.
	if valid := c.remoteValid; valid != nil && len(c.remoteDischarges) == 0 && len(c.remoteBlessings.ThirdPartyCaveats()) > 0 {
		c.mu.Unlock()
		<-valid
		c.mu.Lock()
	}
	return c.remoteDischarges
}

// CommonVersion returns the RPCVersion negotiated between the local and remote endpoints.
func (c *Conn) CommonVersion() version.RPCVersion { return c.version }

// LastUsed returns the time at which the Conn had bytes read or written on it.
func (c *Conn) LastUsed() time.Time {
	c.mu.Lock()
	defer c.mu.Unlock()
	return c.lastUsedTime
}

// RemoteLameDuck returns true if the other end of the connection has announced that
// it is in lame duck mode indicating that new flows should not be dialed on this
// conn.
func (c *Conn) RemoteLameDuck() bool {
	c.mu.Lock()
	defer c.mu.Unlock()
	return c.remoteLameDuck
}

// Closed returns a channel that will be closed after the Conn is shutdown.
// After this channel is closed it is guaranteed that all Dial calls will fail
// with an error and no more flows will be sent to the FlowHandler.
func (c *Conn) Closed() <-chan struct{} { return c.closed }

func (c *Conn) Status() Status {
	c.mu.Lock()
	defer c.mu.Unlock()
	return c.status
}

// Close shuts down a conn.
func (c *Conn) Close(ctx *context.T, err error) {
	c.internalClose(ctx, false, false, err)
	<-c.closed
}

// CloseIfIdle closes the connection if the conn has been idle for idleExpiry,
// returning true if it closed it.
func (c *Conn) CloseIfIdle(ctx *context.T, idleExpiry time.Duration) bool {
	c.mu.Lock()
	defer c.mu.Unlock()
	if c.isIdleLocked(ctx, idleExpiry) {
		c.internalCloseLocked(ctx, false, false, ErrIdleConnKilled.Errorf(ctx, "connection killed because idle expiry was reached"))
		return true
	}
	return false
}

func (c *Conn) IsIdle(ctx *context.T, idleExpiry time.Duration) bool {
	c.mu.Lock()
	defer c.mu.Unlock()
	return c.isIdleLocked(ctx, idleExpiry)
}

// isIdleLocked returns true if the connection has been idle for idleExpiry.
func (c *Conn) isIdleLocked(ctx *context.T, idleExpiry time.Duration) bool {
	if c.hasActiveFlowsLocked() {
		return false
	}
	return c.lastUsedTime.Add(idleExpiry).Before(time.Now())
}

func (c *Conn) HasActiveFlows() bool {
	c.mu.Lock()
	defer c.mu.Unlock()
	return c.hasActiveFlowsLocked()
}

func (c *Conn) hasActiveFlowsLocked() bool {
	for _, f := range c.flows {
		if !f.sideChannel {
			return true
		}
	}
	return false
}

func (c *Conn) internalClose(ctx *context.T, closedRemotely, closedWhileAccepting bool, err error) {
	c.mu.Lock()
	c.internalCloseLocked(ctx, closedRemotely, closedWhileAccepting, err)
	c.mu.Unlock()
}

func (c *Conn) internalCloseAsync(ctx *context.T, flows map[uint64]*flw, closedRemotely, closedWhileAccepting bool, err error) {
	if !closedRemotely {
		msg := ""
		if err != nil {
			msg = err.Error()
		}
		cerr := c.sendTearDownMessage(ctx, msg)
		if cerr != nil {
			ctx.VI(2).Infof("Error sending tearDown on connection to %s: %v", c.remote, cerr)
		}
	}
	if err == nil {
		err = ErrConnectionClosed.Errorf(ctx, "connection closed")
	}
	for _, f := range flows {
		f.close(ctx, false, err)
	}
	if cerr := c.mp.Close(); cerr != nil && ctx.V(2) {
		ctx.Infof("Error closing underlying connection for %s: %v", c.remote, cerr)
	}
	if c.cancel != nil {
		c.cancel()
	}
	if !closedWhileAccepting {
		// given that the accept handshake timed out or was
		// cancelled it doesn't make sense to wait for it here.
		c.loopWG.Wait()
	}
	c.mu.Lock()
	c.status = Closed
	close(c.closed)
	c.mu.Unlock()
}

func (c *Conn) internalCloseLocked(ctx *context.T, closedRemotely, closedWhileAccepting bool, err error) {
	if ctx.V(2) {
		ctx.Infof("Closing connection: %v", err)
	}

	if c.status >= Closing {
		// This conn is already being torn down.
		return
	}
	if c.status < LameDuckAcknowledged {
		close(c.lameDucked)
	}
	c.status = Closing
	if c.remoteValid != nil {
		close(c.remoteValid)
		c.remoteValid = nil
	}

	if c.hcstate != nil {
		c.hcstate.requestTimer.Stop()
		c.hcstate.closeTimer.Stop()
	}

	flows := c.flows
	c.flows = nil

	go c.internalCloseAsync(ctx, flows, closedRemotely, closedWhileAccepting, err)
}

func (c *Conn) state() Status {
	c.mu.Lock()
	defer c.mu.Unlock()
	return c.status
}

// deleteFlow removes the specified flow id from the Conn's set of active
// flows. This has the following consequences for flow control:
//   - flow control token releases received from a peer will be treated
//     as 'borrowed' and assigned back to the shared pool
//     (see releaseOutstandingBorrowed).
//   - flow control token releases due to be sent to a remote peer will not be
//     assigned to the local map used to keep track of the available tokens
//     for that flow.
//   - when the Conn is closed, this flow will not be used to calculate healthcheck
//     timeouts.
func (c *Conn) deleteFlow(fid uint64) {
	c.mu.Lock()
	defer c.mu.Unlock()
	delete(c.flows, fid)
}

func (c *Conn) fragmentReleaseMessage(ctx *context.T, toRelease []message.Counter) error {
	limit := c.flowControl.releaseMessageLimit
	for {
		if len(toRelease) < limit {
			return c.sendReleaseMessage(ctx,
				message.Release{Counters: toRelease})
		}
		if err := c.sendReleaseMessage(ctx,
			message.Release{Counters: toRelease[:limit]}); err != nil {
			return err
		}
		toRelease = toRelease[limit:]
	}
}

func (c *Conn) sendRelease(ctx *context.T, fs *flowControlFlowStats, count uint64) {
	fid := fs.id
	c.mu.Lock()
	_, open := c.flows[fid]
	var toReleaseCounters []message.Counter
	toRelease := c.flowControl.determineReleaseMessage(fs, count, open)
	if toRelease {
		toReleaseCounters = c.flowControl.toReleaseClosed
		c.flowControl.mu.Lock()
		for _, f := range c.flows {
			if f.flowControl.toRelease != 0 {
				toReleaseCounters = append(toReleaseCounters,
					message.Counter{
						FlowID: f.id,
						Tokens: f.flowControl.toRelease})
			}
			f.flowControl.clearLocked()
		}
		fs.clearLocked()
		fs.shared.clearToReleaseLocked()
		c.flowControl.mu.Unlock()
	}
	c.mu.Unlock()
	var err error
	if toRelease {
		err = c.fragmentReleaseMessage(ctx, toReleaseCounters)
	}
	if err != nil {
		c.Close(ctx, ErrSend.Errorf(ctx, "failure sending release message to %v: %v", c.remote.String(), err))
	}
}

func (c *Conn) readLoop(ctx *context.T) {
	defer c.loopWG.Done()
	var err error
	for {
		msg, nBuf, rerr := c.mp.readAnyMsg(ctx)
		if rerr != nil {
			putNetBuf(nBuf)
			err = ErrRecv.Errorf(ctx, "error reading from: %v: %v", c.remote.String(), rerr)
			break
		}
		if err = c.handleAnyMessage(ctx, msg, nBuf); err != nil {
			break
		}
	}
	if err != nil && verror.ErrorID(err) == ErrCounterOverflow.ID {
		vlog.Infof("conn.readLoop: unexpected error: %v", err)
	}
	c.internalClose(ctx, false, false, err)
}

func (c *Conn) markUsed() {
	c.mu.Lock()
	c.markUsedLocked()
	c.mu.Unlock()
}

func (c *Conn) markUsedLocked() {
	c.lastUsedTime = time.Now()
}

func (c *Conn) IsEncapsulated() bool {
	return c.mp.isEncapsulated()
}

func (c *Conn) DebugString() string {
	c.mu.Lock()
	defer c.mu.Unlock()
	return fmt.Sprintf(`
Remote:
  Endpoint   %v
  Blessings: %v (claimed)
  PublicKey: %v
Local:
  Endpoint:  %v
  Blessings: %v
Version:     %v
MTU:         %d
LastUsed:    %v
#Flows:      %d
`,
		c.remote,
		c.remoteBlessings,
		c.rPublicKey,
		c.local,
		c.localBlessings,
		c.version,
		c.mtu,
		c.lastUsedTime,
		len(c.flows))
}

func (c *Conn) writeEncodedBlessings(ctx *context.T, w *writer, data []byte) error {
	if err := c.writeq.wait(ctx, w, flowPriority); err != nil {
		ctx.Infof("writeq.wait: error %v", err)
		return err
	}
	// TODO(cnicolaou): what about fragmentation and flow control here?
	err := c.mp.writeData(ctx, message.Data{
		ID:      blessingsFlowID,
		Payload: data,
	})
	c.writeq.done(w)
	return err
}

func (c *Conn) sendReleaseMessage(
	ctx *context.T,
	m message.Release) error {
	c.releaseSender.Lock()
	defer c.releaseSender.Unlock()
	allocChannel(&c.releaseSender)
	w, err := c.releaseSender.wait(nil, &c.writeq)
	if err != nil {
		ctx.Infof("writeq.wait: error %v", err)
		return err
	}
	defer c.writeq.done(w)
	return c.mp.writeRelease(ctx, m)
}

func (c *Conn) sendAuthMessage(ctx *context.T, m message.Auth) error {
	c.setupCloseSender.Lock()
	defer c.setupCloseSender.Unlock()
	w, err := c.setupCloseSender.wait(ctx, &c.writeq)
	if err != nil {
		ctx.Infof("writeq.wait: error %v", err)
		return err
	}
	defer c.writeq.done(w)
	return c.mp.writeAnyMsg(ctx, m.Append)
}

func (c *Conn) sendSetupMessage(
	ctx *context.T,
	m message.Setup) error {
	c.setupCloseSender.Lock()
	defer c.setupCloseSender.Unlock()
	w, err := c.setupCloseSender.wait(ctx, &c.writeq)
	if err != nil {
		ctx.Infof("writeq.wait: error %v", err)
		return err
	}
	defer c.writeq.done(w)
	return c.mp.writeSetup(ctx, m)
}

func allocChannel(ms *messageSender) {
	if ms.notify == nil {
		ms.notify = make(chan struct{})
	}
}

func (c *Conn) sendHealthCheckMessage(
	ctx *context.T,
	request bool) error {
	c.healthAndLameDuckSender.Lock()
	defer c.healthAndLameDuckSender.Unlock()
	allocChannel(&c.healthAndLameDuckSender)
	w, err := c.healthAndLameDuckSender.wait(ctx, &c.writeq)
	if err != nil {
		ctx.Infof("writeq.wait: error %v", err)
		return err
	}
	defer c.writeq.done(w)
	if request {
		var m message.HealthCheckRequest
		return c.mp.writeAnyMsg(ctx, m.Append)
	}
	var m message.HealthCheckResponse
	return c.mp.writeAnyMsg(ctx, m.Append)
}

func cancelContext(ctx *context.T, cancelWithContext bool) *context.T {
	if cancelWithContext {
		return ctx
	}
	return nil
}

func (c *Conn) sendLameDuckMessage(ctx *context.T, cancelWithContext bool, enterLameDuck bool) error {
	c.healthAndLameDuckSender.Lock()
	defer c.healthAndLameDuckSender.Unlock()
	allocChannel(&c.healthAndLameDuckSender)
	w, err := c.healthAndLameDuckSender.wait(cancelContext(ctx, cancelWithContext), &c.writeq)
	if err != nil {
		ctx.Infof("writeq.wait: error %v", err)
		return err
	}
	defer c.writeq.done(w)
	if enterLameDuck {
		var m message.EnterLameDuck
		return c.mp.writeAnyMsg(ctx, m.Append)
	}
	var m message.AckLameDuck
	return c.mp.writeAnyMsg(ctx, m.Append)
}

func (c *Conn) sendTearDownMessage(ctx *context.T, msg string) error {
	c.setupCloseSender.Lock()
	defer c.setupCloseSender.Unlock()
	allocChannel(&c.setupCloseSender)
	w, err := c.setupCloseSender.wait(nil, &c.writeq)
	if err != nil {
		ctx.Infof("writeq.wait: error %v", err)
		return err
	}
	defer c.writeq.done(w)
	var m = message.TearDown{Message: msg}
	return c.mp.writeAnyMsg(ctx, m.Append)
}

func (c *Conn) sendCloseMessage(ctx *context.T, id uint64) error {
	c.setupCloseSender.Lock()
	defer c.setupCloseSender.Unlock()
	allocChannel(&c.setupCloseSender)
	w, err := c.setupCloseSender.wait(nil, &c.writeq)
	if err != nil {
		ctx.Infof("writeq.wait: error %v", err)
		return err
	}
	defer c.writeq.done(w)
	return c.mp.writeData(ctx, message.Data{ID: id, Flags: message.CloseFlag})
}<|MERGE_RESOLUTION|>--- conflicted
+++ resolved
@@ -431,22 +431,13 @@
 			}
 			timer.Stop()
 		}
-<<<<<<< HEAD
 
 		var discharges security.Discharges
-=======
-		var dis map[string]security.Discharge
->>>>>>> 68303ebf
 		blessings, valid := v23.GetPrincipal(ctx).BlessingStore().Default()
 		discharges, refreshTime = slib.PrepareDischarges(ctx, blessings, nil, "", nil)
 		// Need to access the underlying message pipe with the connections
 		// lock held.
-<<<<<<< HEAD
 		bkey, dkey, err := c.blessingsFlow.send(ctx, blessings, discharges, authorizedPeers)
-=======
-		bkey, dkey, err := c.blessingsFlow.send(ctx, blessings, dis, authorizedPeers)
-
->>>>>>> 68303ebf
 		if err != nil {
 			c.internalClose(ctx, false, false, err)
 			return
